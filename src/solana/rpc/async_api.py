--- conflicted
+++ resolved
@@ -149,13 +149,8 @@
                'rentEpoch': 90}},
              'id': 1}
         """  # noqa: E501 # pylint: disable=line-too-long
-<<<<<<< HEAD
-        args = self._get_account_info_args(
-            pubkey=pubkey, commitment=commitment, encoding=encoding, data_slice=data_slice, min_context_slot=None
-=======
         body = self._get_account_info_body(
             pubkey=pubkey, commitment=commitment, encoding=encoding, data_slice=data_slice
->>>>>>> bf8f93e0
         )
         return await self._provider.make_request(body)
 
