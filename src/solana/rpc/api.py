--- conflicted
+++ resolved
@@ -7,11 +7,7 @@
 
 from solana.blockhash import Blockhash, BlockhashCache
 from solana.keypair import Keypair
-<<<<<<< HEAD
-# from solana.account import Account
-=======
 from solana.message import Message
->>>>>>> bf8f93e0
 from solana.publickey import PublicKey
 from solana.rpc import types
 from solana.transaction import Transaction
@@ -59,12 +55,8 @@
         endpoint: Optional[str] = None,
         commitment: Optional[Commitment] = None,
         blockhash_cache: Union[BlockhashCache, bool] = False,
-<<<<<<< HEAD
         timeout: float = 60,
-=======
-        timeout: float = 10,
         extra_headers: Optional[Dict[str, str]] = None,
->>>>>>> bf8f93e0
     ):
         """Init API client."""
         super().__init__(commitment, blockhash_cache)
@@ -94,16 +86,7 @@
         """
         return self._provider.is_connected()
 
-<<<<<<< HEAD
-    def get_balance(
-        self,
-        pubkey: Union[PublicKey, str],
-        commitment: Optional[Commitment] = None,
-        min_context_slot: Optional[int] = None,
-    ) -> types.RPCResponse:
-=======
     def get_balance(self, pubkey: PublicKey, commitment: Optional[Commitment] = None) -> types.RPCResponse:
->>>>>>> bf8f93e0
         """Returns the balance of the account of provided Pubkey.
 
         Args:
@@ -117,13 +100,8 @@
             >>> solana_client.get_balance(PublicKey(1)) # doctest: +SKIP
             {'jsonrpc': '2.0', 'result': {'context': {'slot': 228}, 'value': 0}, 'id': 1}
         """
-<<<<<<< HEAD
-        args = self._get_balance_args(pubkey, commitment, min_context_slot)
-        return self._provider.make_request(*args)
-=======
         body = self._get_balance_body(pubkey, commitment)
         return self._provider.make_request(body)
->>>>>>> bf8f93e0
 
     def get_account_info(
         self,
@@ -164,17 +142,8 @@
                'rentEpoch': 90}},
              'id': 1}
         """  # noqa: E501 # pylint: disable=line-too-long
-<<<<<<< HEAD
-        args = self._get_account_info_args(
-            pubkey=pubkey,
-            commitment=commitment,
-            encoding=encoding,
-            data_slice=data_slice,
-            min_context_slot=min_context_slot,
-=======
         body = self._get_account_info_body(
             pubkey=pubkey, commitment=commitment, encoding=encoding, data_slice=data_slice
->>>>>>> bf8f93e0
         )
         return self._provider.make_request(body)
 
@@ -373,28 +342,8 @@
             >>> solana_client.get_block_height() # doctest: +SKIP
             {'jsonrpc': '2.0', 'result': 1233, 'id': 1}
         """
-<<<<<<< HEAD
-        args = self._get_block_height_args(commitment, min_context_slot)
-        return self._provider.make_request(*args)
-
-    def get_confirmed_blocks(self, start_slot: int, end_slot: Optional[int] = None) -> types.RPCResponse:
-        """Returns a list of confirmed blocks.
-
-        Args:
-            start_slot: Start slot, as u64 integer.
-            end_slot: (optional) End slot, as u64 integer.
-
-        Example:
-            >>> solana_client = Client("http://localhost:8899")
-            >>> solana_client.get_confirmed_blocks(5, 10) # doctest: +SKIP
-            {'jsonrpc': '2.0', 'result': [5, 6, 7, 8, 9, 10], 'id': 1}
-        """
-        args = self._get_confirmed_blocks_args(start_slot, end_slot)
-        return self._provider.make_request(*args)
-=======
         body = self._get_block_height_body(commitment)
         return self._provider.make_request(body)
->>>>>>> bf8f93e0
 
     def get_blocks(self, start_slot: int, end_slot: Optional[int] = None) -> types.RPCResponse:
         """Returns a list of confirmed blocks.
@@ -443,51 +392,8 @@
                'slot': 4290}],
              'id': 2}
         """  # noqa: E501 # pylint: disable=line-too-long
-<<<<<<< HEAD
-        args = self._get_signatures_for_address_args(
-            account, before, until, limit, commitment, min_context_slot,
-        )
-        return self._provider.make_request(*args)
-
-    def get_confirmed_transaction(self, tx_sig: str, encoding: str = "json") -> types.RPCResponse:
-        """Returns transaction details for a confirmed transaction.
-
-        Args:
-            tx_sig: Transaction signature as base-58 encoded string N encoding attempts to use program-specific
-                    instruction parsers to return more human-readable and explicit data in the
-                    `transaction.message.instructions` list.
-            encoding: (optional) Encoding for the returned Transaction, either "json", "jsonParsed",
-                    "base58" (slow), or "base64". If parameter not provided, the default encoding is JSON.
-
-        Example:
-            >>> solana_client = Client("http://localhost:8899")
-            >>> solana_client.get_confirmed_transaction("3PtGYH77LhhQqTXP4SmDVJ85hmDieWsgXCUbn14v7gYyVYPjZzygUQhTk3bSTYnfA48vCM1rmWY7zWL3j1EVKmEy") # doctest: +SKIP
-            {'jsonrpc': '2.0',
-             'result': {'meta': {'err': None,
-               'fee': 5000,
-               'postBalances': [498449233720610510, 1000001001987940, 1],
-               'preBalances': [498449233721615510, 1000001000987940, 1],
-               'status': {'Ok': None}},
-              'slot': 1659335,
-              'transaction': {'message': {'accountKeys': ['9B5XszUGdMaxCZ7uSQhPzdks5ZQSmWxrmzCSvtJ6Ns6g',
-                 '2KW2XRd9kwqet15Aha2oK3tYvd3nWbTFH1MBiRAv1BE1',
-                 '11111111111111111111111111111111'],
-                'header': {'numReadonlySignedAccounts': 0,
-                 'numReadonlyUnsignedAccounts': 1,
-                 'numRequiredSignatures': 1},
-                'instructions': [{'accounts': [0, 1],
-                  'data': '3Bxs4Bc3VYuGVB19',
-                  'programIdIndex': 2}],
-                'recentBlockhash': 'FwcsKNptGtMLccXAA9YgnivVFK95mKzECLT1DNPi3SDr'},
-               'signatures': ['3PtGYH77LhhQqTXP4SmDVJ85hmDieWsgXCUbn14v7gYyVYPjZzygUQhTk3bSTYnfA48vCM1rmWY7zWL3j1EVKmEy']}},
-             'id': 4}
-        """  # noqa: E501 # pylint: disable=line-too-long
-        args = self._get_confirmed_transaction_args(tx_sig, encoding)
-        return self._provider.make_request(*args)
-=======
         body = self._get_signatures_for_address_body(account, before, until, limit, commitment)
         return self._provider.make_request(body)
->>>>>>> bf8f93e0
 
     def get_transaction(
         self, tx_sig: Signature, encoding: str = "json", commitment: Optional[Commitment] = None
@@ -549,13 +455,8 @@
               'slotsInEpoch': 8192},
              'id': 5}
         """
-<<<<<<< HEAD
-        args = self._get_epoch_info_args(commitment, min_context_slot)
-        return self._provider.make_request(*args)
-=======
         body = self._get_epoch_info_body(commitment)
         return self._provider.make_request(body)
->>>>>>> bf8f93e0
 
     def get_epoch_schedule(self) -> types.RPCResponse:
         """Returns epoch schedule information from this cluster's genesis config.
@@ -873,17 +774,8 @@
                 "id": 1,
             }
         """  # noqa: E501 # pylint: disable=line-too-long
-<<<<<<< HEAD
-        args = self._get_multiple_accounts_args(
-            pubkeys=pubkeys,
-            commitment=commitment,
-            encoding=encoding,
-            data_slice=data_slice,
-            min_context_slot=min_context_slot,
-=======
         body = self._get_multiple_accounts_body(
             pubkeys=pubkeys, commitment=commitment, encoding=encoding, data_slice=data_slice
->>>>>>> bf8f93e0
         )
         return self._provider.make_request(body)
 
@@ -893,11 +785,7 @@
         commitment: Optional[Commitment] = None,
         encoding: Optional[str] = None,
         data_slice: Optional[types.DataSliceOpts] = None,
-<<<<<<< HEAD
-        data_size: Optional[int] = None,
-        memcmp_opts: Optional[List[types.MemcmpOpts]] = None,
-        with_context: Optional[bool] = None,
-        min_context_slot: Optional[int] = None,
+        filters: Optional[Sequence[Union[int, types.MemcmpOpts]]] = None,
     ) -> types.RPCResponse:
         """Returns all accounts owned by the provided program Pubkey.
  
@@ -911,27 +799,7 @@
         :param memcmp_opts: (optional) Options to compare a provided series of bytes with program account data at a particular offset.
         :param with_context: (optional ) Option to wrap the result in an RpcResponse JSON object.
         :param min_context_slot: (optional ) set the minimum slot that the request can be evaluated at
-
-        >>> solana_client = Client("http://localhost:8899")
-        >>> memcmp_opts = [
-        ...     MemcmpOpt(offset=4, bytes="3Mc6vR"),
-        ... ]
-        >>> solana_client.get_program_accounts("4Nd1mBQtrMJVYVfKf2PJy9NZUZdTAsp7D4xWLs4gDB4T", data_size=17, memcmp_opts=memcmp_opts) # doctest: +SKIP
-        {'jsonrpc': "2.0",
-         'result' :[{
-            'account' :{
-                 'data' :'2R9jLfiAQ9bgdcw6h8s44439',
-                 'executable' :false,
-                 'lamports' :15298080,
-                 'owner' :'4Nd1mBQtrMJVYVfKf2PJy9NZUZdTAsp7D4xWLs4gDB4T',
-                 'rentEpoch' :28},
-            'pubkey' :'CxELquR1gPP8wHe33gZ4QxqGB3sZ9RSwsJ2KshVewkFY'}],
-         'id' :1}
-=======
-        filters: Optional[Sequence[Union[int, types.MemcmpOpts]]] = None,
-    ) -> types.RPCResponse:
-        """Returns all accounts owned by the provided program Pubkey.
-
+        
         Args:
             pubkey: Pubkey of program, as base-58 encoded string or PublicKey object.
             commitment: Bank state to query. It can be either "finalized", "confirmed" or "processed".
@@ -959,82 +827,18 @@
                      'rentEpoch' :28},
                 'pubkey' :'CxELquR1gPP8wHe33gZ4QxqGB3sZ9RSwsJ2KshVewkFY'}],
              'id' :1}
->>>>>>> bf8f93e0
         """  # noqa: E501 # pylint: disable=line-too-long
         body = self._get_program_accounts_body(
             pubkey=pubkey,
             commitment=commitment,
             encoding=encoding,
             data_slice=data_slice,
-<<<<<<< HEAD
-            data_size=data_size,
-            memcmp_opts=memcmp_opts,
-            with_context=with_context,
-            min_context_slot=min_context_slot,
-=======
             filters=filters,
->>>>>>> bf8f93e0
         )
         return self._provider.make_request(body)
 
-<<<<<<< HEAD
-    def get_recent_performance_samples(
-        self, limit: Optional[int] = None,
-    ) -> types.RPCResponse:
-        """
-        Returns a list of recent performance samples, in reverse slot order.
-        Performance samples are taken every 60 seconds and include
-        the number of transactions and slots that occur in a given time window.
-
-        Parameters:
-            limit: <usize> - (optional) number of samples to return (maximum 720)
-
-        Example:
-            solana_client = Client("http://localhost:8899")
-            solana_client.get_recent_performance_samples()
-            solana_client.get_recent_performance_samples(5)
-        """
-        args = self._get_recent_performance_samples_args(limit)
-        return self._provider.make_request(*args)
-
-    def get_max_shred_insert_slot(self) -> types.RPCResponse:
-        """
-        Get the max slot seen from after shred insert.
-
-        solana_client = Client("http://localhost:8899")
-        solana_client.get_max_shred_insert_slot()
-        """
-        return self._provider.make_request(
-            types.RPCMethod("getMaxShredInsertSlot"),
-        )
-
-    def get_blocks_with_limit(
-        self,
-        start_slot: int, limit: int, commitment: Optional[Commitment] = None,
-    ) -> types.RPCResponse:
-        """
-        Returns a list of confirmed blocks starting at the given slot
-
-        Parameters:
-            <u64> - start_slot, as u64 integer
-            <u64> - limit, as u64 integer
-            (optional) Commitment; "processed" is not supported.
-            If parameter not provided, the default is "finalized".
-
-        Example:
-            solana_client = Client("http://localhost:8899")
-            solana_client.get_blocks_with_limit(126411503, 5)
-            solana_client.get_blocks_with_limit(126411503, 10, 'confirmed')
-        """
-        args = self._get_blocks_with_limit_args(start_slot, limit, commitment)
-        return self._provider.make_request(*args)
-
-    def get_recent_blockhash(self, commitment: Optional[Commitment] = None) -> types.RPCResponse:
-        """Returns a recent block hash from the ledger.
-=======
     def get_latest_blockhash(self, commitment: Optional[Commitment] = None) -> types.RPCResponse:
         """Returns the latest block hash from the ledger.
->>>>>>> bf8f93e0
 
         Response also includes the last valid block height.
 
@@ -1241,13 +1045,8 @@
             >>> solana_client.get_slot() # doctest: +SKIP
             {'jsonrpc': '2.0', 'result': 7515, 'id': 1}
         """
-<<<<<<< HEAD
-        args = self._get_slot_args(commitment, min_context_slot)
-        return self._provider.make_request(*args)
-=======
         body = self._get_slot_body(commitment)
         return self._provider.make_request(body)
->>>>>>> bf8f93e0
 
     def get_slot_leader(
         self,
@@ -1267,23 +1066,11 @@
              'result': 'EWj2cuEuVhi7RX81cnAY3TzpyFwnHzzVwvuTyfmxmhs3',
              'id': 1}
         """
-<<<<<<< HEAD
-        args = self._get_slot_leader_args(commitment, min_context_slot)
-        return self._provider.make_request(*args)
-
-    def get_stake_activation(
-        self,
-        pubkey: Union[PublicKey, str],
-        epoch: Optional[int] = None,
-        commitment: Optional[Commitment] = None,
-        min_context_slot: Optional[int] = None,
-=======
         body = self._get_slot_leader_body(commitment)
         return self._provider.make_request(body)
 
     def get_stake_activation(
         self, pubkey: PublicKey, epoch: Optional[int] = None, commitment: Optional[Commitment] = None
->>>>>>> bf8f93e0
     ) -> types.RPCResponse:
         """Returns epoch activation information for a stake account.
 
@@ -1299,16 +1086,8 @@
             >>> solana_client.get_stake_activation() # doctest: +SKIP
             {'jsonrpc': '2.0','result': {'active': 124429280, 'inactive': 73287840, 'state': 'activating'}, 'id': 1}}
         """
-<<<<<<< HEAD
-        args = self._get_stake_activation_args(
-            pubkey, epoch, commitment, min_context_slot,
-        )
-        return self._provider.make_request(*args)
-=======
         body = self._get_stake_activation_body(pubkey, epoch, commitment)
         return self._provider.make_request(body)
->>>>>>> bf8f93e0
-
     def get_supply(self, commitment: Optional[Commitment] = None) -> types.RPCResponse:
         """Returns information about the current supply.
 
@@ -1414,13 +1193,8 @@
             >>> solana_client.get_transaction_count() # doctest: +SKIP
             {'jsonrpc': '2.0', 'result': 4554, 'id': 1}
         """
-<<<<<<< HEAD
-        args = self._get_transaction_count_args(commitment, min_context_slot)
-        return self._provider.make_request(*args)
-=======
         body = self._get_transaction_count_body(commitment)
         return self._provider.make_request(body)
->>>>>>> bf8f93e0
 
     def get_minimum_ledger_slot(self) -> types.RPCResponse:
         """Returns the lowest slot that the node has information about in its ledger.
@@ -1513,15 +1287,7 @@
         body = self._request_airdrop_body(pubkey, lamports, commitment)
         return self._provider.make_request(body)
 
-<<<<<<< HEAD
-    def send_raw_transaction(
-        self,
-        txn: Union[bytes, str],
-        opts: Optional[types.TxOpts] = None,
-    ) -> types.RPCResponse:
-=======
     def send_raw_transaction(self, txn: bytes, opts: Optional[types.TxOpts] = None) -> types.RPCResponse:
->>>>>>> bf8f93e0
         """Send a transaction that has already been signed and serialized into the wire format.
 
         Args:
@@ -1623,15 +1389,7 @@
         return txn_resp
 
     def simulate_transaction(
-<<<<<<< HEAD
-        self,
-        txn: Union[bytes, str, Transaction],
-        sig_verify: bool = False,
-        commitment: Optional[Commitment] = None,
-        min_context_slot: Optional[int] = None,
-=======
         self, txn: Transaction, sig_verify: bool = False, commitment: Optional[Commitment] = None
->>>>>>> bf8f93e0
     ) -> types.RPCResponse:
         """Simulate sending a transaction.
 
@@ -1657,29 +1415,8 @@
                  'logs': ['BPF program 83astBRguLMdt2h5U1Tpdq5tjFoJ6noeGwaY3mDLVcri success']},
              'id':1}
         """  # noqa: E501 # pylint: disable=line-too-long
-<<<<<<< HEAD
-        args = self._simulate_transaction_args(
-            txn, sig_verify, commitment, min_context_slot,
-        )
-        return self._provider.make_request(*args)
-
-    def set_log_filter(self, log_filter: str) -> types.RPCResponse:
-        """Sets the log filter on the validator.
-
-        Args:
-            log_filter: The new log filter to use.
-
-        Example:
-            >>> solana_client = Client("http://localhost:8899")
-            >>> solana_client.set_log_filter("solana_core=debug") # doctest: +SKIP
-            {'jsonrpc': '2.0', 'result': None, 'id': 1}
-        """
-        args = self._set_log_filter_args(log_filter)
-        return self._provider.make_request(*args)
-=======
         body = self._simulate_transaction_body(txn, sig_verify, commitment)
         return self._provider.make_request(body)
->>>>>>> bf8f93e0
 
     def validator_exit(self) -> types.RPCResponse:
         """Request to have the validator exit.
@@ -1723,21 +1460,6 @@
         timeout = time() + 900
         commitment_to_use = self._commitment if commitment is None else commitment
         commitment_rank = COMMITMENT_RANKS[commitment_to_use]
-<<<<<<< HEAD
-
-        while time() < timeout:
-            resp = self.get_signature_statuses([tx_sig])
-            maybe_rpc_error = resp.get("error")
-            if maybe_rpc_error is not None:
-                raise RPCException(maybe_rpc_error)
-            resp_value = resp["result"]["value"][0]
-            if resp_value is not None:
-                confirmation_status = resp_value["confirmationStatus"]
-                confirmation_rank = COMMITMENT_RANKS[confirmation_status]
-                if confirmation_rank >= commitment_rank:
-                    break
-            sleep(sleep_seconds)
-=======
         if last_valid_block_height:  # pylint: disable=no-else-return
             current_blockheight = (self.get_block_height(commitment))["result"]
             while current_blockheight <= last_valid_block_height:
@@ -1759,7 +1481,6 @@
                     raise RPCException(maybe_rpc_error)
                 raise TransactionExpiredBlockheightExceededError(f"{tx_sig} has expired: block height exceeded")
             return resp
->>>>>>> bf8f93e0
         else:
             while time() < timeout:
                 resp = self.get_signature_statuses([tx_sig])
