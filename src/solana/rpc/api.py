--- conflicted
+++ resolved
@@ -7,11 +7,7 @@
 
 from solana.blockhash import Blockhash, BlockhashCache
 from solana.keypair import Keypair
-<<<<<<< HEAD
-# from solana.account import Account
-=======
 from solana.message import Message
->>>>>>> bcb74873
 from solana.publickey import PublicKey
 from solana.rpc import types
 from solana.transaction import Transaction
@@ -73,23 +69,12 @@
         endpoint: Optional[str] = None,
         commitment: Optional[Commitment] = None,
         blockhash_cache: Union[BlockhashCache, bool] = False,
-        timeout: float = 60,
+        timeout: float = 10,
     ):
         """Init API client."""
         super().__init__(commitment, blockhash_cache)
         self._provider = http.HTTPProvider(endpoint, timeout=timeout)
 
-    @property
-    def request(self):
-        if getattr(self, '_provider'):
-            request_raw = self._provider.content
-            return self._provider.json_decode(request_raw)
-        return None
-
-    @property
-    def response_headers(self):
-        return self._provider.response_headers if getattr(self, '_provider') else None
-
     def is_connected(self) -> bool:
         """Health check.
 
@@ -114,7 +99,6 @@
         Args:
             pubkey: Pubkey of account to query, as base-58 encoded string or PublicKey object.
             commitment: Bank state to query. It can be either "finalized", "confirmed" or "processed".
-            min_context_slot: set the minimum slot that the request can be evaluated at
 
         Example:
             >>> from solana.publickey import PublicKey
@@ -971,7 +955,6 @@
                 detectable when the data field is type. (jsonParsed encoding is UNSTABLE).
             data_slice: (optional) Option to limit the returned account data using the provided `offset`: <usize> and
                 `length`: <usize> fields; only available for "base58" or "base64" encoding.
-            min_context_slot: set the minimum slot that the request can be evaluated at
 
         Example:
             >>> from solana.publickey import PublicKey
@@ -1023,33 +1006,35 @@
         min_context_slot: Optional[int] = None,
     ) -> types.RPCResponse:
         """Returns all accounts owned by the provided program Pubkey.
- 
-        :param pubkey: Pubkey of program, as base-58 encoded string or PublicKey object.
-        :param commitment: Bank state to query. It can be either "finalized", "confirmed" or "processed".
-        :param encoding: (optional) Encoding for the returned Transaction, either jsonParsed",
-            "base58" (slow), or "base64". If parameter not provided, the default encoding is JSON.
-        :param data_slice: (optional) Limit the returned account data using the provided `offset`: <usize> and
-            `length`: <usize> fields; only available for "base58" or "base64" encoding.
-        :param data_size: (optional) Option to compare the program account data length with the provided data size.
-        :param memcmp_opts: (optional) Options to compare a provided series of bytes with program account data at a particular offset.
-        :param with_context: (optional ) Option to wrap the result in an RpcResponse JSON object.
-        :param min_context_slot: (optional ) set the minimum slot that the request can be evaluated at
-
-        >>> solana_client = Client("http://localhost:8899")
-        >>> memcmp_opts = [
-        ...     MemcmpOpt(offset=4, bytes="3Mc6vR"),
-        ... ]
-        >>> solana_client.get_program_accounts("4Nd1mBQtrMJVYVfKf2PJy9NZUZdTAsp7D4xWLs4gDB4T", data_size=17, memcmp_opts=memcmp_opts) # doctest: +SKIP
-        {'jsonrpc': "2.0",
-         'result' :[{
-            'account' :{
-                 'data' :'2R9jLfiAQ9bgdcw6h8s44439',
-                 'executable' :false,
-                 'lamports' :15298080,
-                 'owner' :'4Nd1mBQtrMJVYVfKf2PJy9NZUZdTAsp7D4xWLs4gDB4T',
-                 'rentEpoch' :28},
-            'pubkey' :'CxELquR1gPP8wHe33gZ4QxqGB3sZ9RSwsJ2KshVewkFY'}],
-         'id' :1}
+
+        Args:
+            pubkey: Pubkey of program, as base-58 encoded string or PublicKey object.
+            commitment: Bank state to query. It can be either "finalized", "confirmed" or "processed".
+            encoding: (optional) Encoding for the returned Transaction, either jsonParsed",
+                "base58" (slow), or "base64". If parameter not provided, the default encoding is JSON.
+            data_slice: (optional) Limit the returned account data using the provided `offset`: <usize> and
+            `   length`: <usize> fields; only available for "base58" or "base64" encoding.
+            data_size: (optional) Option to compare the program account data length with the provided data size.
+            memcmp_opts: (optional) Options to compare a provided series of bytes with program account data at a particular offset.
+            with_context: (optional ) Option to wrap the result in an RpcResponse JSON object.
+            min_context_slot: (optional ) set the minimum slot that the request can be evaluated at
+        
+        Example:
+            >>> solana_client = Client("http://localhost:8899")
+            >>> memcmp_opts = [
+            ...     MemcmpOpt(offset=4, bytes="3Mc6vR"),
+            ... ]
+            >>> solana_client.get_program_accounts("4Nd1mBQtrMJVYVfKf2PJy9NZUZdTAsp7D4xWLs4gDB4T", data_size=17, memcmp_opts=memcmp_opts) # doctest: +SKIP
+            {'jsonrpc': "2.0",
+             'result' :[{
+                'account' :{
+                     'data' :'2R9jLfiAQ9bgdcw6h8s44439',
+                     'executable' :false,
+                     'lamports' :15298080,
+                     'owner' :'4Nd1mBQtrMJVYVfKf2PJy9NZUZdTAsp7D4xWLs4gDB4T',
+                     'rentEpoch' :28},
+                'pubkey' :'CxELquR1gPP8wHe33gZ4QxqGB3sZ9RSwsJ2KshVewkFY'}],
+             'id' :1}
         """  # noqa: E501 # pylint: disable=line-too-long
         args = self._get_program_accounts_args(
             pubkey=pubkey,
@@ -1135,23 +1120,25 @@
         args = self._get_recent_blockhash_args(commitment)
         return self._provider.make_request(*args)
 
-<<<<<<< HEAD
-    def get_latest_blockhash(
-        self,
-        commitment: Optional[Commitment] = None,
-        min_context_slot: Optional[int] = None,
-    ) -> types.RPCResponse:
-        """Returns the latest blockhash
-            NEW: This method is only available in solana-core v1.9 or newer.
-            Please use getRecentBlockhash for solana-core v1.8
-
-        Args:
-            commitment: Bank state to query. It can be either "finalized", "confirmed" or "processed".
-            min_context_slot: set the minimum slot that the request can be evaluated at
-
-        Example:
-            solana_client = Client("http://localhost:8899")
-            solana_client.get_latest_blockhash()
+    def get_latest_blockhash(self,
+                             commitment: Optional[Commitment] = None,
+                             min_context_slot: Optional[int] = None,
+                             ) -> types.RPCResponse:
+        """Returns the latest block hash from the ledger.
+
+        Response also includes the last valid block height.
+
+        Args:
+            commitment: Bank state to query. It can be either "finalized", "confirmed" or "processed".
+
+        Example:
+            >>> solana_client = Client("http://localhost:8899")
+            >>> solana_client.get_latest_blockhash() # doctest: +SKIP
+            {'jsonrpc': '2.0',
+             'result': {'context': {'slot': 1637},
+              'value': {'blockhash': 'EALChog1mXQ9nEgEUQpWAtmA5UueUZvZiL16ZivmR7eb',
+               'lastValidBlockHeight': 3090}},
+             'id': 2}
         """
         args = self._get_latest_blockhash_args(commitment, min_context_slot)
         return self._provider.make_request(*args)
@@ -1273,26 +1260,6 @@
         args = self._get_block_production_args(
             commitment, first_slot, last_slot, identity,
         )
-=======
-    def get_latest_blockhash(self, commitment: Optional[Commitment] = None) -> types.RPCResponse:
-        """Returns the latest block hash from the ledger.
-
-        Response also includes the last valid block height.
-
-        Args:
-            commitment: Bank state to query. It can be either "finalized", "confirmed" or "processed".
-
-        Example:
-            >>> solana_client = Client("http://localhost:8899")
-            >>> solana_client.get_latest_blockhash() # doctest: +SKIP
-            {'jsonrpc': '2.0',
-             'result': {'context': {'slot': 1637},
-              'value': {'blockhash': 'EALChog1mXQ9nEgEUQpWAtmA5UueUZvZiL16ZivmR7eb',
-               'lastValidBlockHeight': 3090}},
-             'id': 2}
-        """
-        args = self._get_latest_blockhash_args(commitment)
->>>>>>> bcb74873
         return self._provider.make_request(*args)
 
     def get_signature_statuses(
@@ -1337,7 +1304,6 @@
 
         Args:
             commitment: Bank state to query. It can be either "finalized", "confirmed" or "processed".
-            min_context_slot: set the minimum slot that the request can be evaluated at
 
         Example:
             >>> solana_client = Client("http://localhost:8899")
@@ -1356,7 +1322,6 @@
 
         Args:
             commitment: Bank state to query. It can be either "finalized", "confirmed" or "processed".
-            min_context_slot: set the minimum slot that the request can be evaluated at
 
         Example:
             >>> solana_client = Client("http://localhost:8899")
@@ -1382,7 +1347,6 @@
             epoch: (optional) Epoch for which to calculate activation details. If parameter not provided,
                 defaults to current epoch.
             commitment: Bank state to query. It can be either "finalized", "confirmed" or "processed".
-            min_context_slot: set the minimum slot that the request can be evaluated at
 
         Example:
             >>> solana_client = Client("http://localhost:8899")
@@ -1442,7 +1406,7 @@
     def get_token_accounts_by_delegate(
         self,
         delegate: PublicKey,
-        opts: Optional[types.TokenAccountOpts] = None,
+        opts: types.TokenAccountOpts,
         commitment: Optional[Commitment] = None,
     ) -> types.RPCResponse:
         """Returns all SPL Token accounts by approved Delegate (UNSTABLE).
@@ -1504,7 +1468,6 @@
 
         Args:
             commitment: Bank state to query. It can be either "finalized", "confirmed" or "processed".
-            min_context_slot: set the minimum slot that the request can be evaluated at
 
         Example:
             >>> solana_client = Client("http://localhost:8899")
@@ -1647,9 +1610,6 @@
         self,
         txn: Transaction,
         *signers: Keypair,
-        # opts: types.TxOpts = types.TxOpts(),
-
-        # *signers: Keypair,
         opts: Optional[types.TxOpts] = None,
         recent_blockhash: Optional[Blockhash] = None,
     ) -> types.RPCResponse:
@@ -1694,9 +1654,6 @@
 
         txn.recent_blockhash = recent_blockhash
 
-        # if all([type(signer) is Account for signer in signers]):
-        #     signers = tuple([Keypair(signer.key) for signer in signers])
-
         txn.sign(*signers)
         opts_to_use = (
             types.TxOpts(preflight_commitment=self._commitment, last_valid_block_height=last_valid_block_height)
@@ -1706,7 +1663,7 @@
 
         txn_resp = self.send_raw_transaction(txn.serialize(), opts=opts_to_use)
         if self.blockhash_cache:
-            blockhash_resp = self.get_latest_blockhash(Finalized)
+            blockhash_resp = self.get_recent_blockhash(Finalized)
             self._process_blockhash_resp(blockhash_resp, used_immediately=False)
         return txn_resp
 
@@ -1724,7 +1681,6 @@
                 The transaction must have a valid blockhash, but is not required to be signed.
             sig_verify: If true the transaction signatures will be verified (default: false).
             commitment: Bank state to query. It can be either "finalized", "confirmed" or "processed".
-            min_context_slot: set the minimum slot that the request can be evaluated at
 
         Example:
             >>> solana_client = Client("http://localhost:8899")
@@ -1779,7 +1735,7 @@
         self._provider.logger.info(
             "Transaction sent to %s. Signature %s: ", self._provider.endpoint_uri, resp["result"]
         )
-        self.confirm_transaction(resp["result"], conf_comm, last_valid_block_height=last_valid_block_height)
+        self.confirm_transaction(resp["result"], conf_comm)
         return resp
 
     def confirm_transaction(
@@ -1795,26 +1751,10 @@
             tx_sig: the transaction signature to confirm.
             commitment: Bank state to query. It can be either "finalized", "confirmed" or "processed".
             sleep_seconds: The number of seconds to sleep when polling the signature status.
-            last_valid_block_height: The block height by which the transaction would become invalid.
-        """
-        timeout = time() + 900
+        """
+        timeout = time() + 30
         commitment_to_use = self._commitment if commitment is None else commitment
         commitment_rank = COMMITMENT_RANKS[commitment_to_use]
-<<<<<<< HEAD
-
-        while time() < timeout:
-            resp = self.get_signature_statuses([tx_sig])
-            maybe_rpc_error = resp.get("error")
-            if maybe_rpc_error is not None:
-                raise RPCException(maybe_rpc_error)
-            resp_value = resp["result"]["value"][0]
-            if resp_value is not None:
-                confirmation_status = resp_value["confirmationStatus"]
-                confirmation_rank = COMMITMENT_RANKS[confirmation_status]
-                if confirmation_rank >= commitment_rank:
-                    break
-            sleep(sleep_seconds)
-=======
         if last_valid_block_height:  # pylint: disable=no-else-return
             current_blockheight = (self.get_block_height(commitment))["result"]
             while current_blockheight <= last_valid_block_height:
@@ -1836,7 +1776,6 @@
                     raise RPCException(maybe_rpc_error)
                 raise TransactionExpiredBlockheightExceededError(f"{tx_sig} has expired: block height exceeded")
             return resp
->>>>>>> bcb74873
         else:
             while time() < timeout:
                 resp = self.get_signature_statuses([tx_sig])
