"""Base RPC Provider."""
<<<<<<< HEAD
from typing import Any, Optional
=======
from solders.rpc.requests import Body
>>>>>>> bf8f93e0

from ..types import RPCResponse


class BaseProvider:
    """Base class for RPC providers to implement."""

<<<<<<< HEAD
    def make_request(self, method: RPCMethod, *params: Any, header_opt: Optional[dict] = None) -> RPCResponse:
=======
    def make_request(self, body: Body) -> RPCResponse:
>>>>>>> bf8f93e0
        """Make a request ot the rpc endpoint."""
        raise NotImplementedError("Providers must implement this method")

    def is_connected(self) -> bool:
        """Health check."""
        raise NotImplementedError("Providers must implement this method")<|MERGE_RESOLUTION|>--- conflicted
+++ resolved
@@ -1,9 +1,5 @@
 """Base RPC Provider."""
-<<<<<<< HEAD
-from typing import Any, Optional
-=======
 from solders.rpc.requests import Body
->>>>>>> bf8f93e0
 
 from ..types import RPCResponse
 
@@ -11,11 +7,7 @@
 class BaseProvider:
     """Base class for RPC providers to implement."""
 
-<<<<<<< HEAD
-    def make_request(self, method: RPCMethod, *params: Any, header_opt: Optional[dict] = None) -> RPCResponse:
-=======
     def make_request(self, body: Body) -> RPCResponse:
->>>>>>> bf8f93e0
         """Make a request ot the rpc endpoint."""
         raise NotImplementedError("Providers must implement this method")
 
