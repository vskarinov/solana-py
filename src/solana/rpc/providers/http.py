--- conflicted
+++ resolved
@@ -1,10 +1,10 @@
 """HTTP RPC Provider."""
-<<<<<<< HEAD
-from typing import Any, Optional, Union
-
-from based58 import b58encode
-=======
->>>>>>> bf8f93e0
+# <<<<<<< HEAD
+# from typing import Any, Optional, Union
+#
+# from based58 import b58encode
+# =======
+# >>>>>>> upstream/master
 import requests
 from solders.rpc.requests import Body
 
@@ -22,46 +22,46 @@
         return f"HTTP RPC connection {self.endpoint_uri}"
 
     @handle_exceptions(SolanaRpcException, requests.exceptions.RequestException)
-<<<<<<< HEAD
-    def make_request(
-        self, method: RPCMethod, *params: Any, header_opt: Optional[dict] = None
-    ) -> Union[RPCResponse, requests.Response]:
-        """Make a HTTP request to a http rpc endpoint."""
-        request_kwargs = self._before_request(method=method, params=params, is_async=False)
-
-        if header_opt:
-            headers = request_kwargs["headers"]
-            data = request_kwargs["data"].encode("utf-8")
-            authorization_values = []
-
-            if "authority_pair" in header_opt:
-                data_authority_signature = header_opt["authority_pair"].sign(data)
-                authorization_values.append(
-                    f"authority:{header_opt['authority_pair'].public_key}="
-                    f"{b58encode(bytes(data_authority_signature)).decode('utf-8')}"
-                )
-
-            if "identity_pair" in header_opt:
-                data_identity_signature = header_opt["identity_pair"].sign(data)
-                authorization_values.append(
-                    f"identity:{header_opt['identity_pair'].public_key}="
-                    f"{b58encode(bytes(data_identity_signature)).decode('utf-8')}"
-                )
-
-            headers.update({"authorization": ",".join(authorization_values)})
-
-        raw_response = requests.post(**request_kwargs, timeout=self.timeout)
-        if raw_response.status_code == 200:
-            return self._after_request(raw_response=raw_response, method=method)
-        else:
-            return raw_response
-=======
+# <<<<<<< HEAD
+#     def make_request(
+#         self, method: RPCMethod, *params: Any, header_opt: Optional[dict] = None
+#     ) -> Union[RPCResponse, requests.Response]:
+#         """Make a HTTP request to a http rpc endpoint."""
+#         request_kwargs = self._before_request(method=method, params=params, is_async=False)
+#
+#         if header_opt:
+#             headers = request_kwargs["headers"]
+#             data = request_kwargs["data"].encode("utf-8")
+#             authorization_values = []
+#
+#             if "authority_pair" in header_opt:
+#                 data_authority_signature = header_opt["authority_pair"].sign(data)
+#                 authorization_values.append(
+#                     f"authority:{header_opt['authority_pair'].public_key}="
+#                     f"{b58encode(bytes(data_authority_signature)).decode('utf-8')}"
+#                 )
+#
+#             if "identity_pair" in header_opt:
+#                 data_identity_signature = header_opt["identity_pair"].sign(data)
+#                 authorization_values.append(
+#                     f"identity:{header_opt['identity_pair'].public_key}="
+#                     f"{b58encode(bytes(data_identity_signature)).decode('utf-8')}"
+#                 )
+#
+#             headers.update({"authorization": ",".join(authorization_values)})
+#
+#         raw_response = requests.post(**request_kwargs, timeout=self.timeout)
+#         if raw_response.status_code == 200:
+#             return self._after_request(raw_response=raw_response, method=method)
+#         else:
+#             return raw_response
+# =======
     def make_request(self, body: Body) -> RPCResponse:
         """Make an HTTP request to an http rpc endpoint."""
         request_kwargs = self._build_request_kwargs(body, is_async=False)
         raw_response = requests.post(**request_kwargs, timeout=self.timeout)
         return self._after_request(raw_response=raw_response)
->>>>>>> bf8f93e0
+# >>>>>>> upstream/master
 
     def is_connected(self) -> bool:
         """Health check."""
