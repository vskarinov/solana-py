"""HTTP RPC Provider."""
from typing import Any

import requests

from ..types import RPCMethod, RPCResponse
from .base import BaseProvider
from .core import _HTTPProviderCore


<<<<<<< HEAD
def get_default_endpoint() -> URI:
    """Get the default http rpc endpoint."""
    return URI(os.environ.get("SOLANARPC_HTTP_URI", "http://localhost:8899"))


class HTTPProvider(BaseProvider, FriendlyJsonSerde):
    """HTTP provider interact with the http rpc endpoint."""

    logger = logging.getLogger("solanaweb3.rpc.httprpc.HTTPClient")

    def __init__(self, endpoint: Optional[str] = None):
        """Init HTTPProvider."""
        self._request_counter = itertools.count()
        self.endpoint_uri = get_default_endpoint() if not endpoint else URI(endpoint)
        self.data_send: dict = {}
=======
class HTTPProvider(BaseProvider, _HTTPProviderCore):
    """HTTP provider to interact with the http rpc endpoint."""
>>>>>>> 247dc9eb

    def __str__(self) -> str:
        """String definition for HTTPProvider."""
        return f"HTTP RPC connection {self.endpoint_uri}"

    def make_request(self, method: RPCMethod, *params: Any) -> RPCResponse:
        """Make an HTTP request to an http rpc endpoint."""
<<<<<<< HEAD
        request_id = next(self._request_counter) + 1
        self.logger.debug(
            "Making HTTP request. URI: %s, RequestID: %d, Method: %s, Params: %s",
            self.endpoint_uri,
            request_id,
            method,
            params,
        )
        headers = {"Content-Type": "application/json"}
        self.data_send.update({"jsonrpc": "2.0", "id": request_id, "method": method, "params": params})
        data = self.json_encode(self.data_send)
        raw_response = requests.post(self.endpoint_uri, headers=headers, data=data)
        raw_response.raise_for_status()
        self.logger.debug(
            "Getting response HTTP. URI: %s, " "Method: %s, Response: %s", self.endpoint_uri, method, raw_response.text
        )
        return cast(RPCResponse, self.json_decode(raw_response.text))
=======
        request_kwargs = self._before_request(method=method, params=params, is_async=False)
        raw_response = requests.post(**request_kwargs)
        return self._after_request(raw_response=raw_response, method=method)
>>>>>>> 247dc9eb

    def is_connected(self) -> bool:
        """Health check."""
        try:
            response = requests.get(self.health_uri)
            response.raise_for_status()
        except (IOError, requests.HTTPError) as err:
            self.logger.error("Health check failed with error: %s", str(err))
            return False

        return response.ok<|MERGE_RESOLUTION|>--- conflicted
+++ resolved
@@ -8,26 +8,9 @@
 from .core import _HTTPProviderCore
 
 
-<<<<<<< HEAD
-def get_default_endpoint() -> URI:
-    """Get the default http rpc endpoint."""
-    return URI(os.environ.get("SOLANARPC_HTTP_URI", "http://localhost:8899"))
 
-
-class HTTPProvider(BaseProvider, FriendlyJsonSerde):
-    """HTTP provider interact with the http rpc endpoint."""
-
-    logger = logging.getLogger("solanaweb3.rpc.httprpc.HTTPClient")
-
-    def __init__(self, endpoint: Optional[str] = None):
-        """Init HTTPProvider."""
-        self._request_counter = itertools.count()
-        self.endpoint_uri = get_default_endpoint() if not endpoint else URI(endpoint)
-        self.data_send: dict = {}
-=======
 class HTTPProvider(BaseProvider, _HTTPProviderCore):
     """HTTP provider to interact with the http rpc endpoint."""
->>>>>>> 247dc9eb
 
     def __str__(self) -> str:
         """String definition for HTTPProvider."""
@@ -35,29 +18,9 @@
 
     def make_request(self, method: RPCMethod, *params: Any) -> RPCResponse:
         """Make an HTTP request to an http rpc endpoint."""
-<<<<<<< HEAD
-        request_id = next(self._request_counter) + 1
-        self.logger.debug(
-            "Making HTTP request. URI: %s, RequestID: %d, Method: %s, Params: %s",
-            self.endpoint_uri,
-            request_id,
-            method,
-            params,
-        )
-        headers = {"Content-Type": "application/json"}
-        self.data_send.update({"jsonrpc": "2.0", "id": request_id, "method": method, "params": params})
-        data = self.json_encode(self.data_send)
-        raw_response = requests.post(self.endpoint_uri, headers=headers, data=data)
-        raw_response.raise_for_status()
-        self.logger.debug(
-            "Getting response HTTP. URI: %s, " "Method: %s, Response: %s", self.endpoint_uri, method, raw_response.text
-        )
-        return cast(RPCResponse, self.json_decode(raw_response.text))
-=======
         request_kwargs = self._before_request(method=method, params=params, is_async=False)
         raw_response = requests.post(**request_kwargs)
         return self._after_request(raw_response=raw_response, method=method)
->>>>>>> 247dc9eb
 
     def is_connected(self) -> bool:
         """Health check."""
