# pylint: disable=too-many-arguments
"""Helper code for api.py and async_api.py."""
from base64 import b64encode
from typing import Any, Dict, List, Optional, Tuple, Union

try:
    from typing import Literal  # type: ignore
except ImportError:
    from typing_extensions import Literal

from warnings import warn

from base58 import b58decode, b58encode

from solana.blockhash import Blockhash, BlockhashCache
from solana.keypair import Keypair
from solana.publickey import PublicKey
from solana.rpc import types
from solana.transaction import Transaction

from .commitment import Commitment, Finalized
from .providers import async_http, http


class _ClientCore:  # pylint: disable=too-few-public-methods
    _comm_key = "commitment"
    _encoding_key = "encoding"
    _data_slice_key = "dataSlice"
    _skip_preflight_key = "skipPreflight"
    _preflight_comm_key = "preflightCommitment"
    _get_cluster_nodes = types.RPCMethod("getClusterNodes")
    _get_epoch_schedule = types.RPCMethod("getEpochSchedule")
    _get_fee_rate_governor = types.RPCMethod("getFeeRateGovernor")
    _get_first_available_block = types.RPCMethod("getFirstAvailableBlock")
    _get_genesis_hash = types.RPCMethod("getGenesisHash")
    _get_health = types.RPCMethod("getHealth")
    _get_identity = types.RPCMethod("getIdentity")
    _get_inflation_rate = types.RPCMethod("getInflationRate")
    _minimum_ledger_slot = types.RPCMethod("minimumLedgerSlot")
    _get_version = types.RPCMethod("getVersion")
    _validator_exit = types.RPCMethod("validatorExit")

    def __init__(self, commitment: Optional[Commitment] = None, blockhash_cache: Union[BlockhashCache, bool] = False):
        self._commitment = commitment or Finalized
        self.blockhash_cache: Union[BlockhashCache, Literal[False]] = (
            BlockhashCache() if blockhash_cache is True else blockhash_cache
        )

    def _get_balance_args(
        self, pubkey: Union[PublicKey, str], commitment: Optional[Commitment]
    ) -> Tuple[types.RPCMethod, str, Dict[str, Commitment]]:
        return types.RPCMethod("getBalance"), str(pubkey), {self._comm_key: commitment or self._commitment}

    def _get_account_info_args(
        self,
        pubkey: Union[PublicKey, str],
        commitment: Optional[Commitment],
        encoding: str,
        data_slice: Optional[types.DataSliceOpts],
    ) -> Tuple[types.RPCMethod, str, Dict[str, Any]]:
        opts: Dict[str, Any] = {self._encoding_key: encoding, self._comm_key: commitment or self._commitment}
        if data_slice:
            opts[self._data_slice_key] = dict(data_slice._asdict())
        return types.RPCMethod("getAccountInfo"), str(pubkey), opts

    @staticmethod
    def _get_block_commitment_args(slot: int) -> Tuple[types.RPCMethod, int]:
        return types.RPCMethod("getBlockCommitment"), slot

    @staticmethod
    def _get_block_time_args(slot: int) -> Tuple[types.RPCMethod, int]:
        return types.RPCMethod("getBlockTime"), slot

    @staticmethod
    def _get_confirmed_block_args(slot: int, encoding: str) -> Tuple[types.RPCMethod, int, str]:
        return types.RPCMethod("getConfirmedBlock"), slot, encoding

    @staticmethod
    def _get_confirmed_blocks_args(start_slot: int, end_slot: Optional[int]) -> Tuple:
        if end_slot:
            return types.RPCMethod("getConfirmedBlocks"), start_slot, end_slot
        return types.RPCMethod("getConfirmedBlocks"), start_slot

    @staticmethod
    def _get_confirmed_signature_for_address2_args(
        account: Union[str, Keypair, PublicKey], before: Optional[str], limit: Optional[int]
    ) -> Tuple[types.RPCMethod, str, Dict[str, Union[int, str]]]:
        warn(
            "solana.rpc.api.getConfirmedSignaturesForAddress2 is deprecated, "
            "please use solana.rpc.api.getSignaturesForAddress",
            category=DeprecationWarning,
        )
        opts: Dict[str, Union[int, str]] = {}
        if before:
            opts["before"] = before
        if limit:
            opts["limit"] = limit

        if isinstance(account, Keypair):
            account = str(account.public_key)
        if isinstance(account, PublicKey):
            account = str(account)
        return types.RPCMethod("getConfirmedSignaturesForAddress2"), account, opts

    @staticmethod
    def _get_signatures_for_address_args(
        account: Union[str, Keypair, PublicKey], before: Optional[str], limit: Optional[int]
    ) -> Tuple[types.RPCMethod, str, Dict[str, Union[int, str]]]:
        opts: Dict[str, Union[int, str]] = {}
        if before:
            opts["before"] = before
        if limit:
            opts["limit"] = limit

        if isinstance(account, Keypair):
            account = str(account.public_key)
        if isinstance(account, PublicKey):
            account = str(account)
        return types.RPCMethod("getSignaturesForAddress"), account, opts

    @staticmethod
    def _get_confirmed_transaction_args(tx_sig: str, encoding: str = "json") -> Tuple[types.RPCMethod, str, str]:
        return types.RPCMethod("getConfirmedTransaction"), tx_sig, encoding

    def _get_epoch_info_args(self, commitment: Optional[Commitment]) -> Tuple[types.RPCMethod, Dict[str, Commitment]]:
        return types.RPCMethod("getEpochInfo"), {self._comm_key: commitment or self._commitment}

    def _get_fee_calculator_for_blockhash_args(
        self, blockhash: Union[str, Blockhash], commitment: Optional[Commitment]
    ) -> Tuple[types.RPCMethod, Union[str, Blockhash], Dict[str, Commitment]]:
        return (
            types.RPCMethod("getFeeCalculatorForBlockhash"),
            blockhash,
            {self._comm_key: commitment or self._commitment},
        )

    def _get_fees_args(self, commitment: Optional[Commitment]) -> Tuple[types.RPCMethod, Dict[str, Commitment]]:
        return types.RPCMethod("getFees"), {self._comm_key: commitment or self._commitment}

    def _get_inflation_governor_args(
        self, commitment: Optional[Commitment]
    ) -> Tuple[types.RPCMethod, Dict[str, Commitment]]:
        return types.RPCMethod("getInflationGovernor"), {self._comm_key: commitment or self._commitment}

    def _get_inflation_reward_args(
            self, address_list: List[Union[str, PublicKey]],
            commitment: Optional[Commitment] = None,
            epoch: Optional[int] = None
    ) -> Tuple[types.RPCMethod, List[Union[str, PublicKey]], Dict[str, Any]]:

        if isinstance(address_list, list):
            prepared_list = [str(item) for item in address_list]
        else:
            prepared_list = address_list
        opts: Dict[str, Any] = {"filters": []}
        if epoch:
            opts["epoch"] = epoch
        opts[self._comm_key] = commitment or self._commitment
        return types.RPCMethod("getInflationReward"), prepared_list, opts

    def _get_largest_accounts_args(
        self, filter_opt: Optional[str], commitment: Optional[Commitment]
    ) -> Tuple[types.RPCMethod, Dict[Optional[str], Optional[str]]]:
        opt: Dict[Optional[str], Optional[str]] = {"filter": filter_opt} if filter_opt else {}
        opt[self._comm_key] = str(commitment)
        return types.RPCMethod("getLargestAccounts"), opt

    def _get_leader_schedule_args(
        self, epoch: Optional[int], commitment: Optional[Commitment]
    ) -> Tuple[types.RPCMethod, Optional[int], Dict[str, Commitment]]:
        return types.RPCMethod("getLeaderSchedule"), epoch, {self._comm_key: commitment or self._commitment}

    def _get_minimum_balance_for_rent_exemption_args(
        self, usize: int, commitment: Optional[Commitment]
    ) -> Tuple[types.RPCMethod, int, Dict[str, Commitment]]:
        return (
            types.RPCMethod("getMinimumBalanceForRentExemption"),
            usize,
            {self._comm_key: commitment or self._commitment},
        )

<<<<<<< HEAD
    def _get_multiple_accounts(
        self,
        pubkey_list: List[Union[str, PublicKey]],
        commitment: Optional[Commitment] = Finalized,
        encoding: Optional[str] = None,
        data_slice: Optional[types.DataSliceOpts] = None,
    ) -> Tuple[types.RPCMethod, List[Union[str, PublicKey]], Dict[str, Any]]:
        opts: Dict[str, Any] = {"filters": []}
        if isinstance(pubkey_list, list):
            prepared_list = [str(item) for item in pubkey_list]
        else:
            prepared_list = pubkey_list
        if data_slice:
            opts[self._data_slice_key] = dict(data_slice._asdict())
        if encoding:
            opts[self._encoding_key] = encoding
        opts[self._comm_key] = commitment
        return types.RPCMethod("getMultipleAccounts"), prepared_list,  opts
=======
    def _get_multiple_accounts_args(
        self,
        pubkeys: List[Union[PublicKey, str]],
        commitment: Optional[Commitment],
        encoding: str,
        data_slice: Optional[types.DataSliceOpts],
    ) -> Tuple[types.RPCMethod, List[str], Dict[str, Any]]:
        opts: Dict[str, Any] = {self._encoding_key: encoding, self._comm_key: commitment or self._commitment}
        if data_slice:
            opts[self._data_slice_key] = dict(data_slice._asdict())
        return types.RPCMethod("getMultipleAccounts"), [str(pubkey) for pubkey in pubkeys], opts
>>>>>>> 7be531d2

    def _get_program_accounts_args(
        self,
        pubkey: Union[str, PublicKey],
        commitment: Optional[Commitment],
        encoding: Optional[str],
        data_slice: Optional[types.DataSliceOpts],
        data_size: Optional[int],
        memcmp_opts: Optional[List[types.MemcmpOpts]],
    ) -> Tuple[types.RPCMethod, str, Dict[str, Any]]:  # pylint: disable=too-many-arguments
        opts: Dict[str, Any] = {"filters": []}
        for opt in [] if not memcmp_opts else memcmp_opts:
            opts["filters"].append({"memcmp": dict(opt._asdict())})
        if data_size:
            opts["filters"].append({"dataSize": data_size})
        if data_slice:
            opts[self._data_slice_key] = dict(data_slice._asdict())
        if encoding:
            opts[self._encoding_key] = encoding
        opts[self._comm_key] = commitment

        return types.RPCMethod("getProgramAccounts"), str(pubkey), opts

    def _get_recent_blockhash_args(
        self, commitment: Optional[Commitment]
    ) -> Tuple[types.RPCMethod, Dict[str, Commitment]]:
        return types.RPCMethod("getRecentBlockhash"), {self._comm_key: commitment or self._commitment}

    @staticmethod
    def _get_signature_statuses_args(
        signatures: List[Union[str, bytes]], search_transaction_history: bool
    ) -> Tuple[types.RPCMethod, List[str], Dict[str, bool]]:
        base58_sigs: List[str] = []
        for sig in signatures:
            if isinstance(sig, str):
                base58_sigs.append(b58encode(b58decode(sig)).decode("utf-8"))
            else:
                base58_sigs.append(b58encode(sig).decode("utf-8"))

        return (
            types.RPCMethod("getSignatureStatuses"),
            base58_sigs,
            {"searchTransactionHistory": search_transaction_history},
        )

    def _get_slot_args(self, commitment: Optional[Commitment]) -> Tuple[types.RPCMethod, Dict[str, Commitment]]:
        return types.RPCMethod("getSlot"), {self._comm_key: commitment or self._commitment}

    def _get_slot_leader_args(self, commitment: Optional[Commitment]) -> Tuple[types.RPCMethod, Dict[str, Commitment]]:
        return types.RPCMethod("getSlotLeader"), {self._comm_key: commitment or self._commitment}

    def _get_stake_activation_args(
        self,
        pubkey: Union[PublicKey, str],
        epoch: Optional[int],
        commitment: Optional[Commitment],
    ) -> Tuple[types.RPCMethod, str, Dict[str, Union[int, Commitment]]]:
        opts: Dict[str, Union[int, Commitment]] = {self._comm_key: commitment or self._commitment}
        if epoch:
            opts["epoch"] = epoch

        return types.RPCMethod("getStakeActivation"), str(pubkey), opts

    def _get_supply_args(self, commitment: Optional[Commitment]) -> Tuple[types.RPCMethod, Dict[str, Commitment]]:
        return types.RPCMethod("getSupply"), {self._comm_key: commitment or self._commitment}

    def _get_token_account_balance_args(
        self, pubkey: Union[str, PublicKey], commitment: Optional[Commitment]
    ) -> Tuple[types.RPCMethod, str, Dict[str, Commitment]]:
        return types.RPCMethod("getTokenAccountBalance"), str(pubkey), {self._comm_key: commitment or self._commitment}

    def _get_token_accounts_by_delegate_args(
        self, delegate: PublicKey, opts: types.TokenAccountOpts, commitment: Optional[Commitment]
    ) -> Tuple[types.RPCMethod, str, types.TokenAccountOpts, Commitment]:
        return types.RPCMethod("getTokenAccountsByDelegate"), str(delegate), opts, commitment or self._commitment

    def _get_token_accounts_by_owner_args(
        self, owner: PublicKey, opts: types.TokenAccountOpts, commitment: Optional[Commitment]
    ) -> Tuple[types.RPCMethod, str, types.TokenAccountOpts, Commitment]:
        return types.RPCMethod("getTokenAccountsByOwner"), str(owner), opts, commitment or self._commitment

    def _get_token_accounts_args(
        self,
        method: types.RPCMethod,
        pubkey: str,
        opts: types.TokenAccountOpts,
        commitment: Commitment,
    ) -> Tuple[types.RPCMethod, str, Dict[str, str], Dict[str, Any]]:
        if not opts.mint and not opts.program_id:
            raise ValueError("Please provide one of mint or program_id")

        acc_opts: Dict[str, str] = {}
        if opts.mint:
            acc_opts["mint"] = str(opts.mint)
        if opts.program_id:
            acc_opts["programId"] = str(opts.program_id)

        rpc_opts: Dict[str, Any] = {self._comm_key: commitment or self._commitment, self._encoding_key: opts.encoding}
        if opts.data_slice:
            rpc_opts[self._data_slice_key] = dict(opts.data_slice._asdict())

        return method, pubkey, acc_opts, rpc_opts

    def _get_token_largest_account_args(
        self, pubkey: Union[str, PublicKey], commitment: Optional[Commitment]
    ) -> Tuple[types.RPCMethod, str, Dict[str, Commitment]]:
        return types.RPCMethod("getTokenLargestAccounts"), str(pubkey), {self._comm_key: commitment or self._commitment}

    def _get_token_supply_args(
        self, pubkey: Union[str, PublicKey], commitment: Optional[Commitment]
    ) -> Tuple[types.RPCMethod, str, Dict[str, Commitment]]:
        return types.RPCMethod("getTokenSupply"), str(pubkey), {self._comm_key: commitment or self._commitment}

    def _get_transaction_count_args(
        self, commitment: Optional[Commitment]
    ) -> Tuple[types.RPCMethod, Dict[str, Commitment]]:
        return types.RPCMethod("getTransactionCount"), {self._comm_key: commitment or self._commitment}

    def _get_vote_accounts_args(
        self, commitment: Optional[Commitment]
    ) -> Tuple[types.RPCMethod, Dict[str, Commitment]]:
        return types.RPCMethod("getVoteAccounts"), {self._comm_key: commitment or self._commitment}

    def _request_airdrop_args(
        self, pubkey: Union[PublicKey, str], lamports: int, commitment: Optional[Commitment]
    ) -> Tuple[types.RPCMethod, str, int, Dict[str, Commitment]]:
        return (
            types.RPCMethod("requestAirdrop"),
            str(pubkey),
            lamports,
            {self._comm_key: commitment or self._commitment},
        )

    def _send_raw_transaction_args(
        self, txn: Union[bytes, str], opts: types.TxOpts
    ) -> Tuple[types.RPCMethod, str, Dict[str, Union[bool, Commitment, str]]]:

        if isinstance(txn, bytes):
            txn = b64encode(txn).decode("utf-8")

        return (
            types.RPCMethod("sendTransaction"),
            txn,
            {
                self._skip_preflight_key: opts.skip_preflight,
                self._preflight_comm_key: opts.preflight_commitment,
                self._encoding_key: "base64",
            },
        )

    @staticmethod
    def _send_raw_transaction_post_send_args(
        resp: types.RPCResponse, opts: types.TxOpts
    ) -> Tuple[types.RPCResponse, Commitment]:
        return resp, opts.preflight_commitment

    def _simulate_transaction_args(
        self, txn: Union[bytes, str, Transaction], sig_verify: bool, commitment: Optional[Commitment]
    ) -> Tuple[types.RPCMethod, str, Dict[str, Union[Commitment, bool, str]]]:
        if isinstance(txn, Transaction):
            try:
                b58decode(str(txn.recent_blockhash))
            except Exception as err:
                raise ValueError("transaction must have a valid blockhash") from err

            wire_format = b64encode(txn.serialize()).decode("utf-8")
        elif isinstance(txn, bytes):
            wire_format = txn.decode("utf-8")
        else:
            wire_format = txn

        return (
            types.RPCMethod("simulateTransaction"),
            wire_format,
            {self._comm_key: commitment or self._commitment, "sigVerify": sig_verify, self._encoding_key: "base64"},
        )

    @staticmethod
    def _set_log_filter_args(log_filter: str) -> Tuple[types.RPCMethod, str]:
        return types.RPCMethod("setLogFilter"), log_filter

    @staticmethod
    def _post_send(
        resp: types.RPCResponse, provider: Union[http.HTTPProvider, async_http.AsyncHTTPProvider]
    ) -> types.RPCResponse:
        if resp.get("error"):
            provider.logger.error(resp.get("error"))
        if not resp.get("result"):
            raise Exception("Failed to send transaction")
        return resp

    @staticmethod
    def parse_recent_blockhash(blockhash_resp: types.RPCResponse) -> Blockhash:
        """Extract blockhash from JSON RPC result."""
        if not blockhash_resp["result"]:
            raise RuntimeError("failed to get recent blockhash")
        return Blockhash(blockhash_resp["result"]["value"]["blockhash"])

    def _process_blockhash_resp(self, blockhash_resp: types.RPCResponse, used_immediately: bool) -> Blockhash:
        recent_blockhash = self.parse_recent_blockhash(blockhash_resp)
        if self.blockhash_cache:
            slot = blockhash_resp["result"]["context"]["slot"]
            self.blockhash_cache.set(recent_blockhash, slot, used_immediately=used_immediately)
        return recent_blockhash<|MERGE_RESOLUTION|>--- conflicted
+++ resolved
@@ -179,26 +179,6 @@
             {self._comm_key: commitment or self._commitment},
         )
 
-<<<<<<< HEAD
-    def _get_multiple_accounts(
-        self,
-        pubkey_list: List[Union[str, PublicKey]],
-        commitment: Optional[Commitment] = Finalized,
-        encoding: Optional[str] = None,
-        data_slice: Optional[types.DataSliceOpts] = None,
-    ) -> Tuple[types.RPCMethod, List[Union[str, PublicKey]], Dict[str, Any]]:
-        opts: Dict[str, Any] = {"filters": []}
-        if isinstance(pubkey_list, list):
-            prepared_list = [str(item) for item in pubkey_list]
-        else:
-            prepared_list = pubkey_list
-        if data_slice:
-            opts[self._data_slice_key] = dict(data_slice._asdict())
-        if encoding:
-            opts[self._encoding_key] = encoding
-        opts[self._comm_key] = commitment
-        return types.RPCMethod("getMultipleAccounts"), prepared_list,  opts
-=======
     def _get_multiple_accounts_args(
         self,
         pubkeys: List[Union[PublicKey, str]],
@@ -210,7 +190,6 @@
         if data_slice:
             opts[self._data_slice_key] = dict(data_slice._asdict())
         return types.RPCMethod("getMultipleAccounts"), [str(pubkey) for pubkey in pubkeys], opts
->>>>>>> 7be531d2
 
     def _get_program_accounts_args(
         self,
